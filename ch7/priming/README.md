Back to [All Sims](https://github.com/CompCogNeuro/sims) (also for general info and executable downloads)

# Introduction

This simulation explores the neural basis of _priming_ -- the often surprisingly strong impact of residual traces from prior experience, which can be either _weight-based_ (small changes in synapses) or _activation-based_ (residual neural activity). In the first part, we see how small weight changes caused by the standard slow cortical learning rate can produce significant behavioral priming, causing the network to favor one output pattern over another. Likewise, residual activation can bias subsequent processing, but this is short-lived and transient compared to the long-lasting effects of weight-based priming.

Modeling these phenomena requires training a given input pattern to have two different possible outputs, like two different meanings of the same word (e.g., "bank" can mean "river bank" or "money bank") (i.e., a *one-to-many mapping*).  

Notice that the network has a standard three layer structure, with the `Input` presented to the bottom and `Output` produced at the top -- this is just to keep everything as simple and standard as possible.

* Click [[sim:OnlyA]] and [[sim:OnlyB]] in the control panel to see the two different sets of patterns that the network is trained on.

You should see that the `Input` patterns are identical for each set of patterns, but the `A` and `B` have different `Output` patterns paired with this same input. The [[sim:Alt AB]] patterns are just the combination of both of these A and B sets, alternating the A and B output for each input, and it is what we use to do initial training of the network.

# Network Training

First, we simulate the learning of the semantic background knowledge of these two different associated outputs for each input.

* Press [[sim:Init]] and [[sim:Step]]: `Trial` in the toolbar. After observing the standard minus / plus phase error-driven learning of the patterns, click on the [[sim:Train Epoch Plot]] tab to view the plot of training progress, and do [[sim:Run]].

The graph shows two statistics of training: [[sim:Train Epoch Plot/PctErr]] and [[sim:Train Epoch Plot/Correl]].  Because there are two possible correct outputs for any given input, cannot simply use a standard summed squared error (SSE) measure -- which target would you use when the network can validly produce either one?  Instead, we use a _closest pattern_ statistic to find which output pattern is the closest to the one that the network produced. The `PctErr` stat is based on whether the closest pattern is associated with the same input pattern (i.e., either the `A` or `B` version of the current input).  The `Correl` stat shows the correlation between the network's activity and the closest pattern (1 is a perfect match).  

You should see that the `PctErr` goes quickly down and bounces around near 0, while the `Correl` goes to 0.9 and above, indicating that the model learns to produce one of the two correct outputs for each input.

As something of an aside, it should be noted that the ability to learn this one-to-many mapping task depends critically on the presence of the kWTA inhibition in the network -- standard backpropagation networks will only learn to produce a _blend_ of both output patterns instead of learning to produce one output or the other (cf. [Movellan & McClelland, 1993](#references)). Inhibition helps by forcing the network to choose one output or the other, because both cannot be active at the same time under the inhibitory constraints.

Also, the bidirectional connectivity produces attractor dynamics that enable the network to exhibit a more nonlinear response to the input, by settling into one attractor or the other (you can reduce the strength of the top-down feedback connection, `.BackPath`, in Params to see that the Correl value is significantly reduced, showing that it isn't clearly representing either output, and is instead blending).  Finally, Hebbian learning also appears to be important here, because the network learns the task better with Hebbian learning than in a purely error driven manner. Hebbian learning can help to produce more distinctive representations of the two output cases by virtue of different correlations that exist in these two cases. [O'Reilly & Hoeffner (2000)](#references) provides a more systematic exploration of the contributions of these different mechanisms in this priming task. 

# Weight-Based Priming

**IMPORTANT** after this point, try to remember not to press [[sim:Init]] in `Train` mode, which will initialize the weights. If you do, you can just press [[sim:Open Trained Wts]] to open a set of pretrained weights.  Also, because the network won't run any more training epochs once it is trained, we do need to start out by doing [[sim:Init]] followed by [[sim:Open Trained Wts]], just this once.

Having trained the network with the appropriate _semantic_ background knowledge, we are now ready to assess its performance on the priming task. 

First we need to establish a baseline measure of the extent to which the network at the end of training responds with either the `A` or `B` output.

* Select the [[sim:Test Trial Plot]] to view the testing results, where the network is tested on the [[sim:OnlyA]] patterns to determine how many times it responds with an A or B to the 12 input patterns. Then set the [[sim:Step]] to `Epoch` and click [[sim:Step]] to train one epoch with both `A` and `B` items as targets (i.e,. the [[sim:Alt AB]] environment, that was used during training). It will automatically run the test after each epoch, so you will see the plot update.

This plot shows for each input (0-12) whether it responded with the A output ([[sim:Test Trial Plot/IsA]]) in the minus phase (i.e., `ActM`) and also gives the name of the closest output (`Closest`) for visual concreteness.  You should see that it responds with the `a` output on roughly half of the trials (there is no bias in the training -- it can randomly vary quite a bit though).

Next, we will change the training so that it only presents `B` output items, to see whether we can prime the `B` outputs by a single training trial on each of them, using the same slow learning rate that is used in all of our cortical simulations -- e.g., the `objrec` model which learned to recognize objects from visual inputs.

* Click the [[sim:Set Env]] button in the toolbar, and select `TrainB` -- this will configure to train on the `B` items only. Then do [[sim:Step]]: `Epoch` again.

The extent of priming is indicated by the *reduction* in `IsA` responses -- the network should respond `b` more frequently, based on a single learning experience with a relatively small learning rate. If you do another [[sim:Step]]: `Epoch`, almost all of the responses should now be `b`.

To make sure this was not just a fluke, let's try to go the other way, and see how many of the current `b` responses can be flipped back over to `a` with a single exposure to the `a` outputs.

* Click [[sim:Set Env]] and this time select the `TrainA`.  Then [[sim:Step]]: `Epoch`.

You should see that some of the `b` responses have now flipped back to `a`, again based on a single exposure.

You can repeat this experiment a couple more times, flipping the `a`'s back to `b`'s, and then back to `a`'s again.

* Click the [[sim:Test Epoch Plot]] tab see a plot of all the testing results in summary form. 

> **Question 7.7:** Report the [[sim:Test Epoch Plot/IsA]] results for each of the 3 data points, corresponding to TrainAltAB, TrainB, and TrainA (hover the mouse over the points to get the numbers, or click the [[sim:Table]] button to see a table of the numbers).

<<<<<<< HEAD
<sim-question id="7.7">

You can optionally explore turning the `Lrate` parameter down to .01 or even lower. (We are applying the parameters every trial so you don't need to do `Init` to get the parameter to take effect.) You should see that although the number of items that flip is reduced, even relatively low `Lrate`s can produce flips.
=======
You can optionally explore turning the [[sim:Lrate]] parameter down to .01 or even lower. (We are applying the parameters every trial so you don't need to do [[sim:Init]] to get the parameter to take effect.) You should see that although the number of items that flip is reduced, even relatively low [[sim:Lrate]]s can produce flips.
>>>>>>> e1251289

# Activation-Based Priming

Next, we can see to what extent residual activation from one trial to the next can bias processing. We'll start over with the trained weights.

* Click [[sim:Init]] while still in `Train` mode, and then do [[sim:Open Trained Wts]].

Next, we will use the [[sim:Alt AB]] patterns for testing, because they alternate between the `a` and `b` versions of each input when presented sequentially, so we can see how the `a` input on the first trial of an input pattern affects the second trial of the same input pattern. We will test the extent to which the residual activation from the first `a` item can bias processing on the subsequent `b` case.  Note that we are recording the response of the network in the _minus_ phase, and then the specific `Output` is clamped in the plus phase (even during testing). We can thus observe the effect of the `a` `Output` activation pattern for the first trial of an input pattern (e.g., 0) on the network's tendency to produce an `a` response again (e.g., for the second trial of 0 input). If there is activation priming, this second trial should be more likely to be an `a` than the first trial.

* Click [[sim:Set Env]] and select `Test alt AB` to use this full set of alternating [[sim:Alt AB]] patterns during _testing_, and then switch to `Test` instead of `Train` mode, and do [[sim:Init]] (which will not initialize the weights because we are in `Test` mode), [[sim:Run]] to see the baseline level of responding, while looking at the [[sim:Test Trial Plot]].

This is a baseline, because we are still clearing all of the activation out of the network between each input, due to the [[sim:Decay]] parameter being set to the default of 1. You should see that the network responds _consistently_ to both instances of the same input pattern. For example, if it responds `a` to the first `0` input, then it also responds `a` to the second input right after that. Similarly, if the network responds `b` to the first trial of an input pattern, then it also responds `b` to the second trial of the input pattern. There is no biasing toward `a` after the first trial, and no evidence of activation priming here.

* Set [[sim:Decay]] to 0 instead of 1, and do another [[sim:Init]] and [[sim:Run]]. You should now observe a very different pattern, where the responses to the second trial of an input pattern are more likely to be `a` than the first trial of the same input pattern. This looks like a "sawtooth" kind of jaggy pattern in the test plot.

> **Question 7.8:** Comparing the 1st trials and 2nd trials of each input pattern (the 1st and 2nd 0, the 1st and 2nd 1, and so on), report the number of times the network responded `b` to the first trial and `a` to the second trial. How does this number of instances of activation-based priming compare to the 0 instances observed at baseline with Decay set to 1?

<<<<<<< HEAD
<sim-question id="7.8">

You can explore the extent of residual activity needed to show this activation-based priming by adjusting the `Decay` parameter and running `Test` again. (Because no learning takes place during testing, you can explore at will, and go back and verify that Decay = 1 still produces mostly `b`'s).  In our tests increasing Decay (using this efficient search sequence: 0, .5, .8, .9, .95, .98, .99), we found a critical transition between .98 and .99. That is, a tiny amount of residual activation with Decay = .98 (= .02 residual activity) was capable of driving some activation-based priming. This suggests that the network is delicately balanced between the two attractor states, and even a tiny bias can push it one way or the other. The similar susceptibility of the human brain to such activation-based priming effects suggests that it too may exhibit a similar attractor balancing act.
=======
You can explore the extent of residual activity needed to show this activation-based priming by adjusting the [[sim:Decay]] parameter and running `Test` again. (Because no learning takes place during testing, you can explore at will, and go back and verify that Decay = 1 still produces mostly `b`'s).  In our tests increasing Decay (using this efficient search sequence: 0, .5, .8, .9, .95, .98, .99), we found a critical transition between .98 and .99. That is, a tiny amount of residual activation with Decay = .98 (= .02 residual activity) was capable of driving some activation-based priming. This suggests that the network is delicately balanced between the two attractor states, and even a tiny bias can push it one way or the other. The similar susceptibility of the human brain to such activation-based priming effects suggests that it too may exhibit a similar attractor balancing act.
>>>>>>> e1251289

# References

* Movellan, J. R., & McClelland, J. L. (1993). Learning Continuous Probability Distributions with Symmetric Diffusion Networks. Cognitive Science, 17, 463–496.

* O’Reilly, R. C., & Hoeffner, J. H. (2000). Competition, priming, and the past tense U-shaped developmental curve.
<|MERGE_RESOLUTION|>--- conflicted
+++ resolved
@@ -56,13 +56,9 @@
 
 > **Question 7.7:** Report the [[sim:Test Epoch Plot/IsA]] results for each of the 3 data points, corresponding to TrainAltAB, TrainB, and TrainA (hover the mouse over the points to get the numbers, or click the [[sim:Table]] button to see a table of the numbers).
 
-<<<<<<< HEAD
 <sim-question id="7.7">
 
-You can optionally explore turning the `Lrate` parameter down to .01 or even lower. (We are applying the parameters every trial so you don't need to do `Init` to get the parameter to take effect.) You should see that although the number of items that flip is reduced, even relatively low `Lrate`s can produce flips.
-=======
 You can optionally explore turning the [[sim:Lrate]] parameter down to .01 or even lower. (We are applying the parameters every trial so you don't need to do [[sim:Init]] to get the parameter to take effect.) You should see that although the number of items that flip is reduced, even relatively low [[sim:Lrate]]s can produce flips.
->>>>>>> e1251289
 
 # Activation-Based Priming
 
@@ -80,13 +76,9 @@
 
 > **Question 7.8:** Comparing the 1st trials and 2nd trials of each input pattern (the 1st and 2nd 0, the 1st and 2nd 1, and so on), report the number of times the network responded `b` to the first trial and `a` to the second trial. How does this number of instances of activation-based priming compare to the 0 instances observed at baseline with Decay set to 1?
 
-<<<<<<< HEAD
 <sim-question id="7.8">
 
-You can explore the extent of residual activity needed to show this activation-based priming by adjusting the `Decay` parameter and running `Test` again. (Because no learning takes place during testing, you can explore at will, and go back and verify that Decay = 1 still produces mostly `b`'s).  In our tests increasing Decay (using this efficient search sequence: 0, .5, .8, .9, .95, .98, .99), we found a critical transition between .98 and .99. That is, a tiny amount of residual activation with Decay = .98 (= .02 residual activity) was capable of driving some activation-based priming. This suggests that the network is delicately balanced between the two attractor states, and even a tiny bias can push it one way or the other. The similar susceptibility of the human brain to such activation-based priming effects suggests that it too may exhibit a similar attractor balancing act.
-=======
 You can explore the extent of residual activity needed to show this activation-based priming by adjusting the [[sim:Decay]] parameter and running `Test` again. (Because no learning takes place during testing, you can explore at will, and go back and verify that Decay = 1 still produces mostly `b`'s).  In our tests increasing Decay (using this efficient search sequence: 0, .5, .8, .9, .95, .98, .99), we found a critical transition between .98 and .99. That is, a tiny amount of residual activation with Decay = .98 (= .02 residual activity) was capable of driving some activation-based priming. This suggests that the network is delicately balanced between the two attractor states, and even a tiny bias can push it one way or the other. The similar susceptibility of the human brain to such activation-based priming effects suggests that it too may exhibit a similar attractor balancing act.
->>>>>>> e1251289
 
 # References
 
