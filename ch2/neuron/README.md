*Back to [All Sims](https://github.com/CompCogNeuro/sims)*

# Introduction

This simulation illustrates the basic properties of neural spiking and rate-code activation, reflecting a balance of excitatory and inhibitory influences (including leak and synaptic inhibition).

In this model, the [[sim:Network]] only shows a single neuron which is "injected" with excitatory current (as neuroscientists might do with an electrode injecting current into a single neuron).  If you do [[sim:Run cycles]] in the toolbar you will see it get activated, but to really understand what is going on, we need to see the relationship among multiple variables as shown in the [[sim:Test Cycle Plot]].

# Plot of Neuron variables over time

* Press the [[sim:Test Cycle Plot]] tab in the right panel to display the graph view display.  If you haven't done [[sim:Run Cycles]] yet, do it now so you can see the results of running with the default parameters.

Only the excitatory and leak currents are operating here, with their conductances (Gbar E, Gbar L) as shown in the control panel.  You should
see various lines plotted over 200 time steps (*cycles*) on the X axis.

Here is a quick overview of each of the variables -- we'll go through them individually next (see for more details on how to determine what is being graphed, and how to configure it):

* [[sim:Test Cycle Plot/Ge]] = total excitatory input conductance to the neuron, which is generally a function of the number of open excitatory synaptic input channels at any given point in time (`Ge(t)`) and the overall strength of these input channels, which is given by `Gbar E`.  In this simple model, `Ge(t)` goes from 0 prior to cycle 10, to 1 from 10-160, and back to 0 thereafter. Because `Gbar E = .3` (by default), the net value goes up to .3 from cycle 10-160. The timing of the input is controlled by the `OnCycle` and `OffCycle` parameters.

* [[sim:Test Cycle Plot/Inet]] = net current (sum of individual excitation and leak currents), which is excitatory (upward) when the excitatory input comes on, and then oscillates as the action potential spikes fire. In general this reflects the net balance between the excitatory net input and the constant leak current (plus inhibition, which is not present in this simulation).

* [[sim:Test Cycle Plot/Vm]] = membrane potential, which represents integration of all inputs into neuron. This starts out at the resting potential of .3 (= -70mV in biological units), and then increases with the excitatory input. As you can see, the net current (Inet) shows the *rate of change* of the membrane potential while it is elevated prior to spiking. When Vm gets above about .5, a spike is fired, and Vm is then reset back to .3, starting the cycle over again.

* [[sim:Test Cycle Plot/Act]] = activation. This shows the amount of activation (rate of firing) -- by default the model is set to discrete spiking, so this value is computed from the running-average measured inter-spike-interval (*ISI*).  It is first computed after the *second* spike, as that is the only point when the ISI is available.  If you turn the [[sim:sim-form/Spike]] setting to off, then the Act value is computed directly.

* [[sim:Test Cycle Plot/Spike]] = discrete spiking -- this goes to 1 when the neuron fires a discrete spike, and 0 otherwise.

* [[sim:Test Cycle Plot/Gk]] = conductance of sodium-gated potassium (k) channels, which drives adaptation -- this conductance increases during spikes, and decays somewhat in between, building up over time to cause the rate of spiking to adapt or slow down over time.

# Spiking Behavior

The default parameters that you just ran show the spiking behavior of a neuron. This is implementing a modified version of the Adaptive Exponential function (see [CCN Textbook](https://github.com/CompCogNeuro/book)) or AdEx model, which has been shown to provide a very good reproduction of the firing behavior of real cortical pyramidal neurons. As such, this is a good representation of what real neurons do. We have turned off the exponential aspect of the AdEx model here to make parameter manipulations more reliable -- a spike is triggered when the membrane potential Vm crosses a simple threshold of .5. (In contrast, when exponential is activated (you can find it in the [[sim:Spike params]]), the triggering of a spike is more of a dynamic exponential process around this .5 threshold level, reflecting the strong nonlinearity of the sodium channels that drive spiking.)

At the broadest level, you can see the periodic spikes that fire as the membrane potential gets over the firing threshold, and it is then reset back to the rest level, from which it then climbs back up again, to repeat the process again and again. Looking at the overall rate of spiking as indexed by the spacing between spikes (i.e., the *ISI* or inter-spike-interval), you can see that the spacing increases over time, and thus the rate decreases over time.  This is due to the **adaptation** property of the AdEx model -- the spike rate adapts over time.

From the tug-of-war model, you should expect that increasing the amount of excitation coming into the neuron will increase the rate of firing, by enabling the membrane potential to reach threshold faster, and conversely decreasing it will decrease the rate of firing. Furthermore, increasing the leak or inhibitory conductance will tug more strongly against a given level of excitation, causing it to reach threshold more slowly, and thus decreasing the rate of firing.

This intuitive behavior is the essence of what you need to understand about how the neuron operates -- now let's see it in action.

# Manipulating Parameters

Now we will use some of the parameters in the control panel to explore the properties of the point neuron activation function.

## Excitatory

First, we will focus on `Gbar E`, which controls the amount of excitatory conductance. In general, we are interested in seeing how the neuron membrane potential reflects a balance of the different inputs coming into it (here just excitation and leak), and how the spiking rate responds to the resulting membrane potential.

* Increase [[sim:Gbar E]] from .3 to .4 (and then do [[sim:Run Cycles]] to see the effects). Then observe the effects of decreasing Gbar E to .2 and all the way down to .1. 

> **Question 2.1:** Describe the effects on the rate of neural spiking of increasing Gbar E to .4, and of decreasing it to .2, compared to the initial value of .3 (this is should have a simple answer).

<<<<<<< HEAD
<sim-question id="2.1">

> **Question 2.2:** Is there a qualitative difference in the neural spiking when `GbarE` is decreased to .1, compared to the higher values -- what important aspect of the neuron's behavior does this reveal?

<sim-question id="2.2">

By systematically searching the parameter range for `GbarE` between .1 and .2, you should be able to locate the point at which the membrane potential just reaches threshold.
=======
> **Question 2.2:** Is there a qualitative difference in the neural spiking when Gbar E is decreased to .1, compared to the higher values -- what important aspect of the neuron's behavior does this reveal?

By systematically searching the parameter range for `Gbar E` between .1 and .2, you should be able to locate the point at which the membrane potential just reaches threshold.
>>>>>>> e1251289

> **Question 2.3:** To 2 decimal places (e.g., 0.15), what value of `Gbar E` puts the neuron just over threshold, such that it spikes at this value, but not at the next value below it?

<sim-question id="2.3">

* Note: you can see the specific numerical values for any point in the graph by hovering the mouse over the point.  It will report which variable is being reported as well as the value.

> **Question 2.4 (advanced):** Using one of the equations for the equilibrium membrane potential from the Neuron chapter, compute the exact value of excitatory input conductance required to keep Vm in equilibrium at the spiking threshold. Show your math. This means rearranging the equation to have excitatory conductance on one side, then substituting in known values. (note that: Gl is a constant = .3; Ge is 1 when the input is on; inhibition is not present here and can be ignored) -- this should agree with your empirically determined value.

<sim-question id="2.4">

## Leak

You can also manipulate the value of the leak conductance, , which controls the size of the leak current -- recall that this pulls the opposite direction as the excitatory conductance in the neural tug-of-war.

* Press the [[sim:toolbar/Defaults]] button in the toolbar to restore the default parameters, then manipulate the [[sim:Gbar L]] parameter in .1 increments (.4, .5, .2 etc) and observe the effects on neural spiking. 

> **Question 2.5:** What value of Gbar L just prevents the neuron from being able to spike (in .1 increments) -- explain this result in terms of the tug-of-war model relative to the Gbar E excitatory conductance.

<<<<<<< HEAD
<sim-question id="2.5">

> **Question 2.6 (advanced):** Use the same technique as in question 2.4 to directly solve for the value of GbarL that should put the neuron right at it's spiking threshold using the default values of other parameters -- show your math.

<sim-question id="2.6">
=======
> **Question 2.6 (advanced):** Use the same technique as in question 2.4 to directly solve for the value of Gbar L that should put the neuron right at it's spiking threshold using the default values of other parameters -- show your math.
>>>>>>> e1251289
 

## Driving / Reversal Potentials

* Press [[sim:Defaults]] in the toolbar to restore the default parameters. Then manipulate the [[sim:Erev E]] and [[sim:Erev L]] parameters and observe their effects on the spiking rate. 

You should see that decreasing `Erev E` reduces the spiking rate, because it makes the excitatory input pull less strongly up on the membrane potential. Increasing `Erev L` produces greater spiking by making leak pull less strongly down.

# Rate Coded Activations

Next, we'll see how the discrete spiking behavior of the neuron can be approximated by a continuous rate-coded value. The `Act` line in the graphs has been tracking the actual rate of spiking to this point, based on the inverse of the ISI.  The *Noisy X-over-X-plus-1* activation function can directly compute a rate-code activation value for the neuron, instead of just measuring the observed rate of spiking. As explained in the Neuron chapter, this rate code activation has several advantages (and a few disadvantages) for use in neural simulations, and is what we typically use.

* Press [[sim:Defaults]] to start out with default parameters, then turn off the [[sim:sim-form/Spike]] parameter, and [[sim:Run Cycles]] with the various parameter manipulations that you explored above. 

You should see that the Act line in the graph now rises up and then decreases slowly due to accommodation, without the discrete spiking values observed before. Similarly, the Vm membrane potential value rises up and decreases slowly as well, instead of being reset after spiking.

> **Question 2.7:** Compare the spike rates with rate coded activations by reporting the `Act` values just before cycle 160 (e.g., cycle 155) for Gbar E = .2, .3, .4 with `Spike` = false, and the corresponding values in the `Spike` = true case for the same Gbar E values. Hover the mouse over the `Act` line to get the exact value.

<sim-question id="2.7">

You should have observed that the `Act` value tracks the actual spiking rate reasonably well, indicating that *Noisy X-over-X-plus-1* is a resonable approximation to the actual neural spiking rate.

* To more systematically compare spiking vs. the rate-code function, click the [[sim:SpikeVsRate Plot]] tab, and then click the [[sim:toolbar/Spike Vs Rate]] button in the toolbar -- this will alternate between these two functions for a range of `Gbar E` values, and plot the results in the SpikeVsRate plot.

The resulting graph shows the `Gbar E` values on the X axis plotted against the *Noisy X-over-X-plus-1* rate-code activation ([[sim:SpikeVsRate Plot/Rate]] line) and actual spiking rate ([[sim:SpikeVsRate Plot/Spike]]) on the Y axis. This indicates that the rate code function is a reasonable approximation of the spiking rate function, at least in capturing the actual spike rate. In terms of information processing dynamics in the network itself, discrete spiking is inevitably different from the rate code model in many ways, so one should never assume that the two are identical. Nevertheless, the practical benefits of using the rate-code approximation are substantial and thus we often accept the risk to make initial progress on understanding more complex cognitive functions using this approximation.

# Noise

An important aspect of spiking in real neurons is that the timing and intervals between spikes can be quite random, although the overall rate of firing remains predictable. This is obviously not evident with the single constant input used so far, which results in regular firing.  However, if we introduce noise by adding randomly generated values to the net input, then we can see a more realistic level of variability in neural firing. Note that this additional noise plays a similar role as the convolution of noise with the XX1 function in the noisy XX1 function, but in the case of the noisy XX1 we have a deterministic function that incorporates the averaged effects of noise, while here we are actually adding in the random values themselves, making the behavior stochastic.

* Change the variance of the noise generator ([[sim:Noise]] in the control panel) from 0 to .2, and do [[sim:Run Cycles]]. You should see the `Ge` line is now perturbed significantly with the noise.

It can be difficult to tell from a single run whether the spike timing is random -- the neuron still fires with some regularity.

* Do many [[sim:Run Cycles]] and observe the extent of variability in spikes as the plot updates.

Even with this relatively high level of noise, the spike timing is not completely uniform -- the spikes still form clusters at relatively regularly-spaced intervals. If you increase `Noise` all the way to .5, the spikes will be more uniformly distributed. However, note that even with the high levels of variability in the specific spike timing, the overall rate of spiking recorded by `Act` at the end of the input does not change that much. Thus, the rate code is a highly robust reflection of the overall net input.

In the brain (or large networks of simulated spiking neurons), there are high levels of variability in the net input due to variability in the spike firing of the different inputs coming into a given neuron. As measured in the brain, the statistics of spike firing are captured well by a *Poisson* distribution, which has variability equal to the mean rate of spiking, and reflects essentially the maximum level of noise for a given rate of spiking. Neurons are noisy.

# Adaptation

Cortical pyramidal neurons exhibit the property of spike rate adaptation. We are now using a more advanced form of adaptation than the form from the original AdEx model, based on sodium-gated potassium channels (K_na), which is turned on by the [[sim:K na adapt]] parameter in the control panel. You can explore the basic effect of adaptation by turning this on and off. 

You should observe that spiking is perfectly regular throughout the entire period of activity without adaptation, whereas with adaptation the rate decreases significantly over time. One benefit of adaptation is to make the system overall more sensitive to changes in the input -- the biggest signal strength is present at the onset of a new input, and then it "habituates" to any constant input. This is also more efficient, by not continuing to communicate spikes at a high rate for a constant input signal that presumably has already been processed after some point. As we will see in some other simulations later on, this adaptation also allows us to account for various perceptual and cognitive phenomena. 

For those who want to explore the software a bit more: If you want to make the adaptation effect more extreme, you can click on the "Neuron" label in the Netview, and a dialog box will open up. If you scroll down, you will see various parameters associated with the neuron layer, including `Gbar E` and `Gbar L` (which should be the same values as those you altered in the control panel). But you will also see others that were not in the control panel. To increase the effect of adaptation you can increase `Gbar K` -- the magnitude of KNA adaptation effect as a conductance. Increase that from the default of 1 to a much larger value (e.g., 10) and you should see much stronger adaptation effects.



<|MERGE_RESOLUTION|>--- conflicted
+++ resolved
@@ -49,7 +49,6 @@
 
 > **Question 2.1:** Describe the effects on the rate of neural spiking of increasing Gbar E to .4, and of decreasing it to .2, compared to the initial value of .3 (this is should have a simple answer).
 
-<<<<<<< HEAD
 <sim-question id="2.1">
 
 > **Question 2.2:** Is there a qualitative difference in the neural spiking when `GbarE` is decreased to .1, compared to the higher values -- what important aspect of the neuron's behavior does this reveal?
@@ -57,11 +56,6 @@
 <sim-question id="2.2">
 
 By systematically searching the parameter range for `GbarE` between .1 and .2, you should be able to locate the point at which the membrane potential just reaches threshold.
-=======
-> **Question 2.2:** Is there a qualitative difference in the neural spiking when Gbar E is decreased to .1, compared to the higher values -- what important aspect of the neuron's behavior does this reveal?
-
-By systematically searching the parameter range for `Gbar E` between .1 and .2, you should be able to locate the point at which the membrane potential just reaches threshold.
->>>>>>> e1251289
 
 > **Question 2.3:** To 2 decimal places (e.g., 0.15), what value of `Gbar E` puts the neuron just over threshold, such that it spikes at this value, but not at the next value below it?
 
@@ -81,16 +75,11 @@
 
 > **Question 2.5:** What value of Gbar L just prevents the neuron from being able to spike (in .1 increments) -- explain this result in terms of the tug-of-war model relative to the Gbar E excitatory conductance.
 
-<<<<<<< HEAD
 <sim-question id="2.5">
 
 > **Question 2.6 (advanced):** Use the same technique as in question 2.4 to directly solve for the value of GbarL that should put the neuron right at it's spiking threshold using the default values of other parameters -- show your math.
 
 <sim-question id="2.6">
-=======
-> **Question 2.6 (advanced):** Use the same technique as in question 2.4 to directly solve for the value of Gbar L that should put the neuron right at it's spiking threshold using the default values of other parameters -- show your math.
->>>>>>> e1251289
- 
 
 ## Driving / Reversal Potentials
 
